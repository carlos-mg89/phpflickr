--- conflicted
+++ resolved
@@ -82,13 +82,8 @@
 			if ($type == 'db') {
 				if ( preg_match('|mysql://([^:]*):([^@]*)@([^/]*)/(.*)|', $connection, $matches) ) {
 					//Array ( [0] => mysql://user:password@server/database [1] => user [2] => password [3] => server [4] => database )
-<<<<<<< HEAD
-					$db = mysql_connect($matches[3], $matches[1], $matches[2]);
-					mysql_select_db($matches[4], $db);
-=======
 					$db = mysqli_connect($matches[3],  $matches[1],  $matches[2]);
 					mysqli_query($db, "USE $matches[4]");
->>>>>>> 5eb4f05a
 
 					/*
 					 * If high performance is crucial, you can easily comment
@@ -100,19 +95,11 @@
 							`response` MEDIUMTEXT NOT NULL ,
 							`expiration` DATETIME NOT NULL ,
 							INDEX ( `request` )
-<<<<<<< HEAD
-						) TYPE = MYISAM
-					", $db);
-
-					$result = mysql_query("SELECT COUNT(*) FROM $table", $db);
-					$result = mysql_fetch_row($result);
-=======
 						)
 					");
 
 					$result = mysqli_query($db, "SELECT COUNT(*) FROM $table");
 					$result = mysqli_fetch_row($result);
->>>>>>> 5eb4f05a
 					if ( $result[0] > $this->max_cache_rows ) {
 						mysqli_query($db, "DELETE FROM $table WHERE expiration < DATE_SUB(NOW(), INTERVAL $cache_expire second)");
 						mysqli_query($db, 'OPTIMIZE TABLE ' . $this->cache_table);
